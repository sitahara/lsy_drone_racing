--- conflicted
+++ resolved
@@ -1,7 +1,7 @@
 """Controller that follows a dynamically planned trajectory.
 
 It uses a spline-curve based planner, whose details are in planner/planner_core.py.
-At each time step, the controller computes the next desired position by executing the planner and 
+At each time step, the controller computes the next desired position by executing the planner and
 setting a point in the planned trajectory as the desired position.
 
 """
@@ -35,16 +35,10 @@
         self._tick = 0
         self._freq = initial_info["env_freq"]
 
-        self.DEBUG = True # Toggles the debug display
-<<<<<<< HEAD
-        self.SAMPLE_IDX = 11 # Controls how much farther the desired position will be
-
-        self.planner = Planner(MAX_ROAD_WIDTH=0.5, D_ROAD_W=0.1,DT=0.03,DEBUG=self.DEBUG)
-=======
-        self.SAMPLE_IDX = 10 # Controls how much farther the desired position will be
+        self.DEBUG = True  # Toggles the debug display
+        self.SAMPLE_IDX = 10  # Controls how much farther the desired position will be
 
         self.planner = Planner(DEBUG=self.DEBUG, USE_QUINTIC_SPLINE=False, SAFETY_MARGIN=0.1)
->>>>>>> 088a194f
 
     def compute_control(
         self, obs: dict[str, NDArray[np.floating]], info: dict | None = None
@@ -71,7 +65,17 @@
         drone_x, drone_y = obs["pos"][0], obs["pos"][1]
         drone_vx, drone_vy = obs["vel"][0], obs["vel"][1]
         result_path, ref_path, _ = self.planner.plan_path_from_observation(
-            gate_x, gate_y, gate_z, gate_yaw, obs_x, obs_y, drone_x, drone_y, drone_vx, drone_vy, next_gate
+            gate_x,
+            gate_y,
+            gate_z,
+            gate_yaw,
+            obs_x,
+            obs_y,
+            drone_x,
+            drone_y,
+            drone_vx,
+            drone_vy,
+            next_gate,
         )
 
         # debug display on pybullet GUI
@@ -97,7 +101,16 @@
                         physicsClientId=0,
                     )
         return np.concatenate(
-            (np.array([result_path.x[self.SAMPLE_IDX], result_path.y[self.SAMPLE_IDX], result_path.z[self.SAMPLE_IDX]]), np.zeros(10))
+            (
+                np.array(
+                    [
+                        result_path.x[self.SAMPLE_IDX],
+                        result_path.y[self.SAMPLE_IDX],
+                        result_path.z[self.SAMPLE_IDX],
+                    ]
+                ),
+                np.zeros(10),
+            )
         )
 
     def step_callback(
