--- conflicted
+++ resolved
@@ -35,13 +35,8 @@
         self._tick = 0
         self._freq = initial_info["env_freq"]
 
-<<<<<<< HEAD
-        self.DEBUG = True  # Toggles the debug display
-        self.SAMPLE_IDX = 10  # Controls how much farther the desired position will be
-=======
         self.DEBUG = False # Toggles the debug display
         self.SAMPLE_IDX = 19 # Controls how much farther the desired position will be
->>>>>>> 4c52846a
 
         self.planner = Planner(DEBUG=self.DEBUG, USE_QUINTIC_SPLINE=False, MAX_ROAD_WIDTH=0.4, SAFETY_MARGIN=0.1, K_J=0.1, MAX_CURVATURE=100.0)
 
