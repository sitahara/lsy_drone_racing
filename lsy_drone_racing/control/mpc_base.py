--- conflicted
+++ resolved
@@ -673,17 +673,10 @@
         self.ny = self.nx + self.nu  # number of
 
         self.obstacles_pos = self.initial_obs["obstacles_pos"]  # obstacles positions in
-<<<<<<< HEAD
         self.obstacles_visited = self.initial_obs["obstacles_visited"]
         self.gates_pos = self.initial_obs["gates_pos"]
         self.gates_rpy = self.initial_obs["gates_rpy"]
         self.gates_visited = self.initial_obs["gates_visited"]
-=======
-        self.obstacles_in_range = self.initial_obs["obstacles_visited"]
-        self.gates_pos = self.initial_obs["gates_pos"]
-        self.gates_rpy = self.initial_obs["gates_rpy"]
-        self.gates_in_range = self.initial_obs["gates_visited"]
->>>>>>> 5c1cbd5e
 
     def setupCostFunction(self):
         """Setup the cost function for the MPC controller."""
